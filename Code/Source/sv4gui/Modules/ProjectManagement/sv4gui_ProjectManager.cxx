--- conflicted
+++ resolved
@@ -109,11 +109,8 @@
         dir.mkdir(meshFolderName);
         dir.mkdir(simFolderName);
         dir.mkdir(reposFolderName);
-<<<<<<< HEAD
         dir.mkdir(svFSIFolderName);
-=======
-	dir.mkdir(svFSIFolderName);
->>>>>>> 397dd336
+
     }else{
 
         QFile xmlFile(projectConfigFilePath);
@@ -204,10 +201,6 @@
     mitk::DataNode::Pointer simFolderNode=CreateDataFolder<sv4guiSimulationFolder>(dataStorage, simFolderName, projectFolderNode);
     mitk::DataNode::Pointer reposFolderNode=CreateDataFolder<sv4guiRepositoryFolder>(dataStorage, reposFolderName, projectFolderNode);
     mitk::DataNode::Pointer svFSIFolderNode=CreateDataFolder<sv4guisvFSIFolder>(dataStorage, svFSIFolderName, projectFolderNode);
-<<<<<<< HEAD
-
-=======
->>>>>>> 397dd336
 
     imageFolderNode->AddProperty("previous visibility",mitk::BoolProperty::New(false) );
     pathFolderNode->AddProperty("previous visibility",mitk::BoolProperty::New(false) );
