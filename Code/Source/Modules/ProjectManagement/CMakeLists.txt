--- conflicted
+++ resolved
@@ -1,6 +1,5 @@
 set(lib svProjectManagement)
 
-<<<<<<< HEAD
 #svFunctionCreateModule( ${lib}
 #    FORCE_SHARED
 #    DEPENDS PUBLIC MitkCore svPath svSegmentation svModel
@@ -17,9 +16,9 @@
 endif()
 
 if(SV_USE_MODULES_SHARED_LIBRARIES)
-  add_library(${lib} SHARED ${H_FILES} ${CPP_FILES} ${UISrcs} ${QRCSrcs})
+  add_library(${lib} SHARED ${H_FILES} ${CPP_FILES} )
 else()
-  add_library(${lib} STATIC ${H_FILES} ${CPP_FILES} ${UISrcs} ${QRCSrcs})
+  add_library(${lib} STATIC ${H_FILES} ${CPP_FILES} )
 endif()
 
 set(module_name "svProjectManagement")
@@ -27,8 +26,13 @@
 set_property(TARGET ${lib} APPEND PROPERTY COMPILE_DEFINITIONS US_MODULE_NAME=${module_name})
 
 target_link_libraries(${lib} ${MITK_LIBRARIES}
-                             ${QT_LIBRARIES}
-                             ${ITK_LIBRARIES})
+                             ${ITK_LIBRARIES}
+                             svPath
+                             svSegmentation
+                             svModel
+                             svMesh
+                             svSimulation
+)
 
 if(RESOURCE_FILES)
     set(res_dir resources)
@@ -50,12 +54,6 @@
 generate_export_header(${lib}
   ${_export_macro_names}
   EXPORT_FILE_NAME ${module_name}Exports.h
-=======
-MITK_CREATE_MODULE( ${lib}
-    FORCE_SHARED
-    DEPENDS PUBLIC MitkCore svPath svSegmentation svModel svMesh svSimulation
-    PACKAGE_DEPENDS PUBLIC Qt5|Core+Xml
->>>>>>> bb6c3a75
 )
 
 target_include_directories(${lib} PUBLIC ${CMAKE_CURRENT_BINARY_DIR})
