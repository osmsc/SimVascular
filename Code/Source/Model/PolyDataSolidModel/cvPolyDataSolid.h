--- conflicted
+++ resolved
@@ -1,19 +1,19 @@
 /*=========================================================================
  *
  * Copyright (c) 2014-2015 The Regents of the University of California.
- * All Rights Reserved. 
+ * All Rights Reserved.
  *
  * Permission is hereby granted, free of charge, to any person obtaining
  * a copy of this software and associated documentation files (the
- * "Software"), to deal in the Software without restriction, including 
- * without limitation the rights to use, copy, modify, merge, publish, 
+ * "Software"), to deal in the Software without restriction, including
+ * without limitation the rights to use, copy, modify, merge, publish,
  * distribute, sublicense, and/or sell copies of the Software, and to
  * permit persons to whom the Software is furnished to do so, subject
  * to the following conditions:
- * 
- * The above copyright notice and this permission notice shall be included 
+ *
+ * The above copyright notice and this permission notice shall be included
  * in all copies or substantial portions of the Software.
- * 
+ *
  * THIS SOFTWARE IS PROVIDED BY THE COPYRIGHT HOLDERS AND CONTRIBUTORS "AS
  * IS" AND ANY EXPRESS OR IMPLIED WARRANTIES, INCLUDING, BUT NOT LIMITED
  * TO, THE IMPLIED WARRANTIES OF MERCHANTABILITY AND FITNESS FOR A
@@ -32,13 +32,13 @@
  *  @brief Class provides implementations of the PolyData solid type
  *
  *  This is derived from the SolidModel class and provides implementations
- *  of functions to be able to import a solid using vtkReaders, extract 
+ *  of functions to be able to import a solid using vtkReaders, extract
  *  the boundaries of the solid, and mesh the solid with TetGen.
  *
  *  @author Adam Updegrove
- *  @author updega2@gmail.com 
+ *  @author updega2@gmail.com
  *  @author UC Berkeley
- *  @author shaddenlab.berkeley.edu 
+ *  @author shaddenlab.berkeley.edu
  *  @note Most functions in class call functions in cv_polydatasolid_utils.
  */
 
@@ -85,16 +85,16 @@
   // Constructive methods:
   int Copy( const cvSolidModel& src );
   int MakePoly2d( cvPolyData *pd ) {return CV_ERROR;}
-  int MakePoly2dPts( cvPolyData *pd ) {return CV_ERROR;} 
-  int MakeCircle( double radius, double ctr[] ) {return CV_ERROR;} 
-  int MakeEllipse( double xr, double yr, double ctr[] ) {return CV_ERROR;} 
-  int MakeBox2d( double dims[], double ctr[] ) {return CV_ERROR;} 
+  int MakePoly2dPts( cvPolyData *pd ) {return CV_ERROR;}
+  int MakeCircle( double radius, double ctr[] ) {return CV_ERROR;}
+  int MakeEllipse( double xr, double yr, double ctr[] ) {return CV_ERROR;}
+  int MakeBox2d( double dims[], double ctr[] ) {return CV_ERROR;}
 
   int MakeBox3d( double dims[], double ctr[] );
-  int MakeSphere( double r, double ctr[] ) {return CV_ERROR;} 
-  int MakeEllipsoid( double r[], double ctr[] ) {return CV_ERROR;} 
+  int MakeSphere( double r, double ctr[] );
+  int MakeEllipsoid( double r[], double ctr[] ) {return CV_ERROR;}
   int MakeCylinder( double r, double length, double ctr[],
-       		    double axis[] ) {return CV_ERROR;} 
+       		    double axis[] );
   int MakeTorus( double rmaj, double rmin, double ctr[],
        		 double axis[] ) { return CV_ERROR; }
   int MakeTruncatedCone( double pt[], double dir[], double r1, double r2) {return CV_ERROR; };
@@ -107,7 +107,8 @@
 
   int MakeInterpCurveLoop( cvPolyData *pd, int closed ) {return CV_ERROR; }
   int MakeApproxCurveLoop( cvPolyData *pd, double tol, int closed ) {return CV_ERROR; }
-  int MakeLoftedSurf( cvSolidModel **curves, int numCurves , char *name ) {return CV_ERROR; }
+  int MakeLoftedSurf( cvSolidModel **curves, int numCurves , char *name,
+     int continuity,int partype,double w1,double w2,double w3 ,int smoothing) {return CV_ERROR; }
   int CapSurfToSolid( cvSolidModel *surf ) { return CV_ERROR; }
 
   // Booleans are compatible only between like-typed concrete objects:
@@ -119,11 +120,11 @@
        		SolidModel_SimplifyT st = SM_Simplify_All );
 
   // Transformations:
-  int Translate( double vec[], int ndim ) { return CV_ERROR; } 
-  int Rotate( double axis[], int ndim, double rad ) { return CV_ERROR; } 
-  int Scale( double factor ) { return CV_ERROR; } 
-  int Reflect( double pos[], double nrm[] ) { return CV_ERROR; } 
-  int Apply4x4( double mat[][4] ) { return CV_ERROR; } 
+  int Translate( double vec[], int ndim ) { return CV_ERROR; }
+  int Rotate( double axis[], int ndim, double rad ) { return CV_ERROR; }
+  int Scale( double factor ) { return CV_ERROR; }
+  int Reflect( double pos[], double nrm[] ) { return CV_ERROR; }
+  int Apply4x4( double mat[][4] ) { return CV_ERROR; }
 
   // Geometric query methods:
   cvPolyData *GetPolyData(int useMaxDist, double max_dist) const;
@@ -134,16 +135,16 @@
   int FindCentroid( double *centroid ) { return CV_ERROR; }
   int GetTopoDim( int *tdim ) const { return CV_ERROR; }
   int GetSpatialDim( int *sdim ) const { return CV_ERROR; }
-  int ClassifyPt( double pt[], int v, int *ans ) const { return CV_ERROR; } 
-  int ClassifyPt( double x, double y, int v, int *ans ) const { return CV_ERROR; } 
+  int ClassifyPt( double pt[], int v, int *ans ) const { return CV_ERROR; }
+  int ClassifyPt( double x, double y, int v, int *ans ) const { return CV_ERROR; }
   int ClassifyPt( double x, double y, double z, int v,
-       		  int *ans ) const { return CV_ERROR; } 
+       		  int *ans ) const { return CV_ERROR; }
   int DistanceAlongVec( double start[], double end[], int v,
        			double *ans ) const { return CV_ERROR; }
   int Distance( double pos[], double upperLimit,
        		double *dist ) { return CV_ERROR; }
   int GetFaceNormal (int faceid, double u, double v, double normal[]) { return CV_ERROR; }
-  
+
   // Attribute related & required methods:
   void MakeSurf() { return; }
   int GetBoundaryFaces(double angle);
@@ -154,24 +155,19 @@
   int GetRegionAttribute(char *attr,int regionid, char **value) {return CV_ERROR; }
   int SetRegionAttribute(char *attr,int regionid, char *value) {return CV_ERROR; }
   int DeleteRegion (int regionid);
-  
+
   // I/O:
-  int ReadNative( char *filename );                     
+  int ReadNative( char *filename );
   int WriteNative( int file_version, char *filename ) const;
   int WriteVtkPolyData( char *filename ) {return CV_ERROR; }
 
   // geometric manipulation
   // this method is buggy and should be used with great care!
-<<<<<<< HEAD
-  int DeleteFaces (int numfaces, int *faces); 
-  int CreateEdgeBlend(int faceA, int faceB, double radius) {return CV_ERROR; } 
-=======
   int DeleteFaces (int numfaces, int *faces);
   int CreateEdgeBlend(int faceA, int faceB, double radius,int filletshape) {return CV_ERROR; }
->>>>>>> 3f07b8e2
   int CombineFaces (int targetface, int loseface);
   int RemeshFace (int numfaces,int *excludedFaces, double size);
-  
+
   int SetVtkPolyDataObject(vtkPolyData *newPolyData);
 
 protected:
@@ -180,4 +176,4 @@
 
 };
 
-#endif +#endif