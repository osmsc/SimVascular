--- conflicted
+++ resolved
@@ -78,17 +78,10 @@
       }
 }
 
-<<<<<<< HEAD
-if {[info exists SIMVASCULAR_NO_RENDERER] == 0} {
-  global SIMVASCULAR_NO_RENDERER
-  set SIMVASCULAR_NO_RENDERER "0"
-}
-=======
 #if {[info exists SIMVASCULAR_NO_RENDERER] == 0} {
 #  global SIMVASCULAR_NO_RENDERER
-  set SIMVASCULAR_NO_RENDERER "1"
+  set SIMVASCULAR_NO_RENDERER "0"
 #}
->>>>>>> 3f07b8e2
 
 # if { $SIMVASCULAR_RELEASE_BUILD == 1}  {
 #   puts "\nSimVascular Version $SIMVASCULAR_VERSION-$SIMVASCULAR_FULL_VER_NO (Released [clock format [clock scan $timestamp -format %y%m%d%H%M%S] ])"
@@ -467,14 +460,8 @@
 
   after 5000 {set tkcon_delay_done 1}
   vwait tkcon_delay_done
-<<<<<<< HEAD
   if { $SIMVASCULAR_NO_RENDERER == "1" } {
     puts "Starting up in no render mode"
-=======
-  guiCV_display_windows 3d_only
-  if { $SIMVASCULAR_NO_RENDERER == "0" } {
-    puts "Not render window mode"
->>>>>>> 3f07b8e2
   } else {
     guiCV_display_windows 3d_only
 
