#
# Copyright (c) 2009-2011 Open Source Medical Software Corporation,
#                         University of California, San Diego.
#
# All rights reserved.
#
# See SimVascular Acknowledgements file for additional
# contributors to the source code. 
#
# Permission is hereby granted, free of charge, to any person obtaining
# a copy of this software and associated documentation files (the
# "Software"), to deal in the Software without restriction, including 
# without limitation the rights to use, copy, modify, merge, publish, 
# distribute, sublicense, and/or sell copies of the Software, and to
# permit persons to whom the Software is furnished to do so, subject
# to the following conditions:
# 
# The above copyright notice and this permission notice shall be included 
# in all copies or substantial portions of the Software.
# 
# THE SOFTWARE IS PROVIDED "AS IS", WITHOUT WARRANTY OF ANY KIND, EXPRESS
# OR IMPLIED, INCLUDING BUT NOT LIMITED TO THE WARRANTIES OF
# MERCHANTABILITY, FITNESS FOR A PARTICULAR PURPOSE AND NONINFRINGEMENT.
# IN NO EVENT SHALL THE AUTHORS OR COPYRIGHT HOLDERS BE LIABLE FOR ANY
# CLAIM, DAMAGES OR OTHER LIABILITY, WHETHER IN AN ACTION OF CONTRACT,
# TORT OR OTHERWISE, ARISING FROM, OUT OF OR IN CONNECTION WITH THE
# SOFTWARE OR THE USE OR OTHER DEALINGS IN THE SOFTWARE.
#

global auto_path

if {$SIMVASCULAR_RELEASE_BUILD == 0} {
  source $simvascular_home/Tcl/Common/General/tmpobj.tcl
  source $simvascular_home/Tcl/Common/General/helpers.tcl
}

# ----------------
# Set up auto_path
# ----------------
set auto_path [linsert $auto_path 0 $simvascular_home/Tcl/SimVascular_2.0/Core]

# need package xml
lappend auto_path [file join $simvascular_home Tcl External tclxml3.2]

# gui stuff
if {[info exists env(SIMVASCULAR_BATCH_MODE)] == 0} {

  if {$SIMVASCULAR_RELEASE_BUILD == 0} {
    source $simvascular_home/Tcl/Common/Vis/actor.tcl
    source $simvascular_home/Tcl/Common/Vis/obj.tcl
    source $simvascular_home/Tcl/Common/Vis/img.tcl
    source $simvascular_home/Tcl/Common/Vis/ren.tcl
    source $simvascular_home/Tcl/Common/Vis/tk.tcl
    source $simvascular_home/Tcl/Common/Vis/init.tcl
    source $simvascular_home/Tcl/Common/Vis/text.tcl
    source $simvascular_home/Tcl/Common/Vis/poly.tcl
  }
    set auto_path [linsert $auto_path 0 $simvascular_home/Tcl/Common/Visualization]
    set auto_path [linsert $auto_path 0 $simvascular_home/Tcl/Common/Vis]
    set auto_path [linsert $auto_path 0 $simvascular_home/Tcl/Common/General]
    set auto_path [linsert $auto_path 0 $simvascular_home/Tcl/OSMSC]
    package require tile
    set auto_path [linsert $auto_path 0 $simvascular_home/Tcl/SimVascular_2.0/Core]
    set auto_path [linsert $auto_path 0 $simvascular_home/Tcl/SimVascular_2.0/GUI]
    set auto_path [linsert $auto_path 0 $simvascular_home/Tcl/SimVascular_2.0/Plugins]
}

proc upix {} {
  global auto_path
  set start [pwd]
  foreach dir $auto_path {
    if {[file owned $dir]} {
      cd $dir
      if {[llength [glob -nocomplain *.tcl]] > 0} {
        catch {auto_mkindex . *.tcl}
      }
    }
  }
  cd $start
}

# wrap the call to upix so that it *can* be disabled in released versions
if {$SIMVASCULAR_RELEASE_BUILD == 0} {
  # if we are running in batch mode, can't
  # regenerate the indexes constantly or
  # else auto_index gets confused
  if {[info exists env(SIMVASCULAR_BATCH_MODE)] == 0} {
    upix
  }
}

# load packages if dynamically build
<<<<<<< HEAD
if {$tcl_platform(platform) == "windows"} {
  catch {load $env(SIMVASCULAR_HOME)/BuildWithMake/Lib/lib_simvascular_meshsim_mesh.dll Meshsimmesh}
  catch {load $env(SIMVASCULAR_HOME)/BuildWithMake/Lib/lib_simvascular_parasolid.dll Parasolidsolid}
  catch {load $env(SIMVASCULAR_HOME)/BuildWithMake/Lib/lib_simvascular_meshsim_discrete.dll Meshsimdiscretesolid}
} else {
  if {$tcl_platform(os) == "Darwin"} {
    if {[catch {load $env(SIMVASCULAR_HOME)/Lib/liblib_simvascular_parasolid.dylib Parasolidsolid} msg]} {
      puts "Parasolid Not Loaded: $msg"
    }
  } elseif {$tcl_platform(os) == "Linux"} {
    if {[catch {load $env(SIMVASCULAR_HOME)/Lib/liblib_simvascular_parasolid.so Parasolidsolid} msg]} {
      puts "Parasolid Not Loaded: $msg"
    }
    if {[catch {load $env(SIMVASCULAR_HOME)/Lib/liblib_simvascular_meshsim_mesh.so Meshsimmesh} msg]} {
      puts "MeshSim Not Loaded: $msg"
    }
    if {[catch {load $env(SIMVASCULAR_HOME)/Lib/liblib_simvascular_discrete.so Meshsimdiscretesolid} msg]} {
      puts "MeshSim Discrete Not Loaded: $msg"
    }
    if {[catch {load $env(SIMVASCULAR_HOME)/Lib/liblib_simvascular_meshsim_adaptor.so Meshsimadapt} msg]} {
      puts "MeshSim Adapt Not Loaded: $msg"
    }
  }
=======
if {$tcl_platform(platform) == "unix"} {
    catch {load lib_simvascular_parasolid.so  Parasolidsolid}
    catch {load lib_simvascular_meshsim_discrete.so Meshsimdiscretesolid} 
    catch {load lib_simvascular_meshsim_mesh.so Meshsimmesh}
    catch {load lib_simvascular_meshsim_adaptor.so  Meshsimadapt}
}
if {$tcl_platform(platform) == "windows"} {
    if [catch {load lib_simvascular_parasolid.dll Parasolidsolid} msg] {
	puts "simvascular_parasolid dll: $msg"
    }
    if [catch {load lib_simvascular_meshsim_discrete.dll Meshsimdiscretesolid} msg] {
        puts "simvascular meshsim discrete dll: $msg"
    }
    if [catch {load lib_simvascular_meshsim_mesh.dll Meshsimmesh} msg] {
	puts "meshsim_mesh dll: $msg"
    }
    if [catch {load lib_simvascular_meshsim_adaptor.dll Meshsimadapt} msg] {
	puts "simvascular meshsim adaptor dll: $msg"
    }
>>>>>>> 930f0674
}<|MERGE_RESOLUTION|>--- conflicted
+++ resolved
@@ -90,37 +90,29 @@
 }
 
 # load packages if dynamically build
-<<<<<<< HEAD
-if {$tcl_platform(platform) == "windows"} {
-  catch {load $env(SIMVASCULAR_HOME)/BuildWithMake/Lib/lib_simvascular_meshsim_mesh.dll Meshsimmesh}
-  catch {load $env(SIMVASCULAR_HOME)/BuildWithMake/Lib/lib_simvascular_parasolid.dll Parasolidsolid}
-  catch {load $env(SIMVASCULAR_HOME)/BuildWithMake/Lib/lib_simvascular_meshsim_discrete.dll Meshsimdiscretesolid}
-} else {
+if {$tcl_platform(platform) == "unix"} {
   if {$tcl_platform(os) == "Darwin"} {
     if {[catch {load $env(SIMVASCULAR_HOME)/Lib/liblib_simvascular_parasolid.dylib Parasolidsolid} msg]} {
-      puts "Parasolid Not Loaded: $msg"
+	puts "liblib_simvascular_parasolid shared dylib: $msg"
     }
-  } elseif {$tcl_platform(os) == "Linux"} {
-    if {[catch {load $env(SIMVASCULAR_HOME)/Lib/liblib_simvascular_parasolid.so Parasolidsolid} msg]} {
-      puts "Parasolid Not Loaded: $msg"
+  } 
+  
+  if {$tcl_platform(os) == "Linux"} {
+    if {[catch {load $env(SIMVASCULAR_HOME)/Lib/liblib_simvascular_parasolid.so  Parasolidsolid} msg]} {
+	puts "liblib_simvascular_parasolid shared object: $msg"
+    }
+    if {[catch {load $env(SIMVASCULAR_HOME)/Lib/liblib_simvascular_meshsim_discrete.so Meshsimdiscretesolid} msg]} {
+        puts "liblib_simvascular meshsim discrete shared object: $msg"
     }
     if {[catch {load $env(SIMVASCULAR_HOME)/Lib/liblib_simvascular_meshsim_mesh.so Meshsimmesh} msg]} {
-      puts "MeshSim Not Loaded: $msg"
+	puts "liblib_meshsim_mesh shared object: $msg"
     }
-    if {[catch {load $env(SIMVASCULAR_HOME)/Lib/liblib_simvascular_discrete.so Meshsimdiscretesolid} msg]} {
-      puts "MeshSim Discrete Not Loaded: $msg"
-    }
-    if {[catch {load $env(SIMVASCULAR_HOME)/Lib/liblib_simvascular_meshsim_adaptor.so Meshsimadapt} msg]} {
-      puts "MeshSim Adapt Not Loaded: $msg"
-    }
+    if {[catch {load $env(SIMVASCULAR_HOME)/Lib/liblib_simvascular_meshsim_adaptor.so  Meshsimadapt} msg]} {
+	puts "liblib_simvascular meshsim adaptor shared object: $msg"
+    } 
   }
-=======
-if {$tcl_platform(platform) == "unix"} {
-    catch {load lib_simvascular_parasolid.so  Parasolidsolid}
-    catch {load lib_simvascular_meshsim_discrete.so Meshsimdiscretesolid} 
-    catch {load lib_simvascular_meshsim_mesh.so Meshsimmesh}
-    catch {load lib_simvascular_meshsim_adaptor.so  Meshsimadapt}
 }
+
 if {$tcl_platform(platform) == "windows"} {
     if [catch {load lib_simvascular_parasolid.dll Parasolidsolid} msg] {
 	puts "simvascular_parasolid dll: $msg"
@@ -134,5 +126,4 @@
     if [catch {load lib_simvascular_meshsim_adaptor.dll Meshsimadapt} msg] {
 	puts "simvascular meshsim adaptor dll: $msg"
     }
->>>>>>> 930f0674
 }